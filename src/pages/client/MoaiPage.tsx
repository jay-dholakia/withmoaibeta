import React, { useEffect, useState, useCallback } from 'react';
import { Card, CardContent, CardHeader, CardTitle } from '@/components/ui/card';
import { Tabs, TabsContent, TabsList, TabsTrigger } from '@/components/ui/tabs';
import MoaiMembersTab from '@/components/client/MoaiMembersTab';
import MoaiCoachTab from '@/components/client/MoaiCoachTab';
import MoaiGroupProgress from '@/components/client/MoaiGroupProgress';
import { useParams, useNavigate, Link, useSearchParams } from 'react-router-dom';
import { supabase } from '@/integrations/supabase/client';
import { useQuery } from '@tanstack/react-query';
import { Loader2, Music, Dumbbell } from 'lucide-react';
import { useAuth } from '@/contexts/AuthContext';
import { getCurrentWeekNumber } from '@/services/assigned-workouts-service';
import { fetchCurrentProgram } from '@/services/program-service';
import { fetchUserGroups } from '@/services/moai-service';
import { Button } from '@/components/ui/button';
import { getUserBuddies, generateWeeklyBuddies } from '@/services/accountability-buddy-service';
import { AccountabilityBuddyCard } from '@/components/client/AccountabilityBuddyCard';
import { BackgroundFetchIndicator } from '@/components/client/BackgroundFetchIndicator';
import { useFireBadges } from '@/hooks/useFireBadges';
import { FireBadge } from '@/components/client/FireBadge';
import { AwardFireBadgesButton } from '@/components/admin/AwardFireBadgesButton';

const VALID_TABS = ['progress', 'members', 'coach'];
const DEFAULT_TAB = 'progress';

export default function MoaiPage() {
  const { groupId } = useParams<{ groupId: string }>();
  const navigate = useNavigate();
  const [searchParams, setSearchParams] = useSearchParams();
  const { user, profile } = useAuth();
  const [currentWeekNumber, setCurrentWeekNumber] = useState<number>(1);
  const [activeGroupId, setActiveGroupId] = useState<string | null>(null);
  const [isGeneratingBuddies, setIsGeneratingBuddies] = useState(false);
<<<<<<< HEAD
  const [isRefreshingGroups, setIsRefreshingGroups] = useState(false);
  
  const { badgeCount, isCurrentWeekEarned } = useFireBadges(user?.id || '');
  
  const { data: userGroups, isLoading: isLoadingUserGroups, refetch: refetchUserGroups } = useQuery({
=======

  const currentQueryTab = searchParams.get('tab');
  const activeTab = currentQueryTab && VALID_TABS.includes(currentQueryTab) ? currentQueryTab : DEFAULT_TAB;

  const { data: userGroups, isLoading: isLoadingUserGroups } = useQuery({
>>>>>>> 06838625
    queryKey: ['user-groups', user?.id],
    queryFn: async () => {
      if (!user?.id) return [];
      console.log("Fetching user groups for:", user.id);
      const groups = await fetchUserGroups(user.id);
      console.log("User groups:", groups);
      return groups;
    },
    staleTime: 5 * 60 * 1000, // 5 minutes
    enabled: !!user?.id,
  });
<<<<<<< HEAD
  
  // Refresh groups data when navigating back to the page
  useEffect(() => {
    // Only trigger background refresh if we already have data
    if (userGroups?.length) {
      setIsRefreshingGroups(true);
      refetchUserGroups().finally(() => {
        setIsRefreshingGroups(false);
      });
    }
  }, []);
  
=======

>>>>>>> 06838625
  useEffect(() => {
    if (groupId) {
      setActiveGroupId(groupId);
      if (!currentQueryTab || !VALID_TABS.includes(currentQueryTab)) {
        setSearchParams({ tab: DEFAULT_TAB }, { replace: true });
      }
    } else if (userGroups && userGroups.length > 0 && !isLoadingUserGroups) {
      const firstGroupId = userGroups[0].id;
      console.log("Redirecting to first group:", firstGroupId);
      navigate(`/client-dashboard/moai/${firstGroupId}`, { replace: true });
    }
  }, [groupId, userGroups, isLoadingUserGroups, navigate, currentQueryTab, setSearchParams]);

  const { data: groupData, isLoading: isLoadingGroup } = useQuery({
    queryKey: ['moai-group', activeGroupId],
    queryFn: async () => {
      if (!activeGroupId) return null;
      const { data, error } = await supabase
        .from('groups')
        .select('*, group_coaches(*)')
        .eq('id', activeGroupId)
        .single();

      if (error) throw error;
      console.log("Fetched group data:", data);
      return data;
    },
    staleTime: 5 * 60 * 1000, // 5 minutes
    enabled: !!activeGroupId,
  });

  const { data: currentProgram, isLoading: isLoadingProgram } = useQuery({
    queryKey: ['current-program', user?.id],
    queryFn: async () => {
      if (!user?.id) return null;
      return await fetchCurrentProgram(user.id);
    },
    staleTime: 5 * 60 * 1000, // 5 minutes
    enabled: !!user?.id,
  });

  const { data: buddies, isLoading: isLoadingBuddies, refetch: refetchBuddies } = useQuery({
    queryKey: ['accountability-buddies', activeGroupId, user?.id],
    queryFn: async () => {
      if (!activeGroupId || !user?.id) return [];
      return await getUserBuddies(activeGroupId, user.id);
    },
    staleTime: 5 * 60 * 1000, // 5 minutes
    enabled: !!activeGroupId && !!user?.id,
  });

  const isAdmin = profile?.user_type === 'admin';

  useEffect(() => {
    if (currentProgram?.start_date) {
      const startDate = new Date(currentProgram.start_date);
      const weekNumber = getCurrentWeekNumber(startDate);
      setCurrentWeekNumber(weekNumber);
    }
  }, [currentProgram]);

  const handleOpenSpotifyPlaylist = () => {
    if (groupData?.spotify_playlist_url) {
      window.open(groupData.spotify_playlist_url, '_blank');
    }
  };

  const refreshBuddies = useCallback(async () => {
    if (!activeGroupId) return;

    setIsGeneratingBuddies(true);
    try {
      await generateWeeklyBuddies(activeGroupId);
      await refetchBuddies();
    } catch (error) {
      console.error('Error refreshing accountability buddies:', error);
    } finally {
      setIsGeneratingBuddies(false);
    }
  }, [activeGroupId, refetchBuddies]);

  const handleTabChange = (newTab: string) => {
    setSearchParams({ tab: newTab }, { replace: true });
  };

  const handleGroupChange = (newGroupId: string) => {
    navigate(`/client-dashboard/moai/${newGroupId}`, { replace: true });
  };

  if (isLoadingGroup || isLoadingProgram || isLoadingUserGroups) {
    return (
      <div className="flex justify-center items-center h-64">
        <Loader2 className="h-8 w-8 animate-spin text-client dark:text-blue-300" />
      </div>
    );
  }

  if (!activeGroupId && (!userGroups || userGroups.length === 0)) {
    return (
      <div className="flex flex-col justify-center items-center h-64 space-y-4">
        <p className="text-muted-foreground text-center dark:text-gray-300">No groups found. You aren't assigned to any Moai group yet.</p>
        <p className="text-sm text-muted-foreground text-center dark:text-gray-300">Please contact your coach or administrator.</p>
      </div>
    );
  }

  if (!groupData && activeGroupId) {
     return (
      <div className="flex justify-center items-center h-64">
        <Loader2 className="h-8 w-8 animate-spin text-client dark:text-blue-300" />
        <span className="ml-2">Loading group details...</span>
      </div>
    );
  }

  return (
    <div className="space-y-2">
      {groupData && (
        <Card className="border-none shadow-none bg-slate-50 dark:bg-gray-800/50">
          <CardHeader className="text-center py-1 px-4">
            <div className="flex justify-center items-center">
              <CardTitle className="text-xl md:text-2xl font-semibold dark:text-white">
                {groupData.name}
              </CardTitle>
              <BackgroundFetchIndicator isLoading={isRefreshingGroups} />
            </div>
          </CardHeader>
          <CardContent className="pt-0 pb-1 text-center">
            {isAdmin && activeGroupId && (
              <div className="mb-2 flex justify-center">
                <AwardFireBadgesButton groupId={activeGroupId} />
              </div>
            )}
            
            {groupData.spotify_playlist_url && (
              <Button
                variant="outline"
                size="sm"
                onClick={handleOpenSpotifyPlaylist}
                className="bg-white hover:bg-green-50 mb-2 dark:bg-gray-700 dark:text-white dark:hover:bg-gray-600"
              >
                <Music className="h-4 w-4 mr-2 text-green-600 dark:text-green-400" />
                <span>Team Spotify Playlist</span>
              </Button>
            )}

            {activeGroupId && (
              <AccountabilityBuddyCard
                buddies={buddies || []}
                isAdmin={isAdmin}
                groupId={activeGroupId}
                onRefresh={refreshBuddies}
                loading={isGeneratingBuddies || isLoadingBuddies}
              />
            )}
          </CardContent>
        </Card>
      )}

      {userGroups && userGroups.length > 1 && (
        <div className="flex justify-center mb-2">
          <select
            value={activeGroupId || ''}
            onChange={(e) => handleGroupChange(e.target.value)}
            className="px-2 py-1 border rounded-md text-sm dark:bg-gray-700 dark:text-gray-200 dark:border-gray-600"
          >
            {userGroups.map(group => (
              <option key={group.id} value={group.id}>
                {group.name}
              </option>
            ))}
          </select>
        </div>
      )}

      <Card className="dark:bg-gray-800 dark:border-gray-700">
        <CardContent className="p-0">
          <Tabs
            value={activeTab}
            onValueChange={handleTabChange}
            className="w-full"
          >
            <TabsList className="grid w-full grid-cols-3 dark:bg-gray-700">
              <TabsTrigger value="progress" className="dark:data-[state=active]:bg-gray-800 dark:data-[state=active]:text-white">Progress</TabsTrigger>
              <TabsTrigger value="members" className="dark:data-[state=active]:bg-gray-800 dark:data-[state=active]:text-white">Members</TabsTrigger>
              <TabsTrigger value="coach" className="dark:data-[state=active]:bg-gray-800 dark:data-[state=active]:text-white">Coach</TabsTrigger>
            </TabsList>

            {user && (
              <div className="px-4 pt-2 pb-1">
                <Button
                  asChild
                  className="w-full flex items-center justify-center gap-2 bg-client hover:bg-client/90 dark:bg-blue-600 dark:hover:bg-blue-700 dark:text-white"
                >
                  <Link to="/client-dashboard/workouts">
                    <Dumbbell className="h-4 w-4" />
                    Log a Workout
                  </Link>
                </Button>
              </div>
            )}

            <TabsContent value="progress" className="pt-1">
              <MoaiGroupProgress
                groupId={activeGroupId || ''}
                currentProgram={currentProgram}
              />
            </TabsContent>
            <TabsContent value="members">
              <MoaiMembersTab groupId={activeGroupId || ''} />
            </TabsContent>
            <TabsContent value="coach">
              <MoaiCoachTab groupId={activeGroupId || ''} />
            </TabsContent>
          </Tabs>
        </CardContent>
      </Card>
    </div>
  );
}<|MERGE_RESOLUTION|>--- conflicted
+++ resolved
@@ -31,46 +31,37 @@
   const [currentWeekNumber, setCurrentWeekNumber] = useState<number>(1);
   const [activeGroupId, setActiveGroupId] = useState<string | null>(null);
   const [isGeneratingBuddies, setIsGeneratingBuddies] = useState(false);
-<<<<<<< HEAD
-  const [isRefreshingGroups, setIsRefreshingGroups] = useState(false);
-  
-  const { badgeCount, isCurrentWeekEarned } = useFireBadges(user?.id || '');
-  
-  const { data: userGroups, isLoading: isLoadingUserGroups, refetch: refetchUserGroups } = useQuery({
-=======
-
-  const currentQueryTab = searchParams.get('tab');
-  const activeTab = currentQueryTab && VALID_TABS.includes(currentQueryTab) ? currentQueryTab : DEFAULT_TAB;
-
-  const { data: userGroups, isLoading: isLoadingUserGroups } = useQuery({
->>>>>>> 06838625
-    queryKey: ['user-groups', user?.id],
-    queryFn: async () => {
-      if (!user?.id) return [];
-      console.log("Fetching user groups for:", user.id);
-      const groups = await fetchUserGroups(user.id);
-      console.log("User groups:", groups);
-      return groups;
-    },
-    staleTime: 5 * 60 * 1000, // 5 minutes
-    enabled: !!user?.id,
-  });
-<<<<<<< HEAD
-  
-  // Refresh groups data when navigating back to the page
-  useEffect(() => {
-    // Only trigger background refresh if we already have data
-    if (userGroups?.length) {
-      setIsRefreshingGroups(true);
-      refetchUserGroups().finally(() => {
-        setIsRefreshingGroups(false);
-      });
-    }
-  }, []);
-  
-=======
-
->>>>>>> 06838625
+const [activeGroupId, setActiveGroupId] = useState<string | null>(null);
+const [isGeneratingBuddies, setIsGeneratingBuddies] = useState(false);
+const [isRefreshingGroups, setIsRefreshingGroups] = useState(false);
+
+const currentQueryTab = searchParams.get('tab');
+const activeTab = currentQueryTab && VALID_TABS.includes(currentQueryTab) ? currentQueryTab : DEFAULT_TAB;
+
+const { badgeCount, isCurrentWeekEarned } = useFireBadges(user?.id || '');
+
+const { data: userGroups, isLoading: isLoadingUserGroups, refetch: refetchUserGroups } = useQuery({
+  queryKey: ['user-groups', user?.id],
+  queryFn: async () => {
+    if (!user?.id) return [];
+    console.log("Fetching user groups for:", user.id);
+    const groups = await fetchUserGroups(user.id);
+    console.log("User groups:", groups);
+    return groups;
+  },
+  staleTime: 5 * 60 * 1000, // 5 minutes
+  enabled: !!user?.id,
+});
+
+// Refresh groups data when navigating back to the page
+useEffect(() => {
+  if (userGroups?.length) {
+    setIsRefreshingGroups(true);
+    refetchUserGroups().finally(() => {
+      setIsRefreshingGroups(false);
+    });
+  }
+}, []);
   useEffect(() => {
     if (groupId) {
       setActiveGroupId(groupId);
